/*
 * This file is subject to the terms and conditions defined in
 * file 'LICENSE.md', which is part of this source code package.
 */

package textencoding

// NewWinAnsiTextEncoder returns a SimpleEncoder that implements WinAnsiEncoding.
<<<<<<< HEAD
func NewWinAnsiTextEncoder() *SimpleEncoder {
	enc, _ := NewSimpleTextEncoder("WinAnsiEncoding", nil)
	return enc
=======
func NewWinAnsiTextEncoder() SimpleEncoder {
	const baseName = "WinAnsiEncoding"
	enc := newSimpleTextEncoder(winAnsiEncoding, baseName, nil)
	return *enc
>>>>>>> 650dbf80
}<|MERGE_RESOLUTION|>--- conflicted
+++ resolved
@@ -6,14 +6,8 @@
 package textencoding
 
 // NewWinAnsiTextEncoder returns a SimpleEncoder that implements WinAnsiEncoding.
-<<<<<<< HEAD
 func NewWinAnsiTextEncoder() *SimpleEncoder {
-	enc, _ := NewSimpleTextEncoder("WinAnsiEncoding", nil)
-	return enc
-=======
-func NewWinAnsiTextEncoder() SimpleEncoder {
 	const baseName = "WinAnsiEncoding"
 	enc := newSimpleTextEncoder(winAnsiEncoding, baseName, nil)
-	return *enc
->>>>>>> 650dbf80
+	return enc
 }