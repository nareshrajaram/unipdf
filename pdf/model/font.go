--- conflicted
+++ resolved
@@ -236,27 +236,15 @@
 		var simplefont *pdfFontSimple
 		if std, ok := loadStandard14Font(Standard14Font(base.basefont)); ok && base.subtype == "Type1" {
 			font.context = &std
-<<<<<<< HEAD
-			simplefont, err = newSimpleFontFromPdfObject(d, base, true)
-=======
+
 			stdObj := core.TraceToDirectObject(std.ToPdfObject())
 			d14, stdBase, err := newFontBaseFieldsFromPdfObject(stdObj)
->>>>>>> ca4f928d
+
 			if err != nil {
 				common.Log.Debug("ERROR: Bad Standard14\n\tfont=%s\n\tstd=%+v", base, std)
 				return nil, err
 			}
-<<<<<<< HEAD
-
-			encdict, has := core.GetDict(simplefont.Encoding)
-			if has {
-				// Set the default encoding for the standard 14 font if not specified in Encoding.
-				if encdict.Get("BaseEncoding") == nil {
-					encdict.Set("BaseEncoding", std.encoder.ToPdfObject())
-				}
-			} else {
-				simplefont.encoder = std.encoder
-=======
+
 			for _, k := range d.Keys() {
 				d14.Set(k, d.Get(k))
 			}
@@ -264,7 +252,7 @@
 			if err != nil {
 				common.Log.Debug("ERROR: Bad Standard14\n\tfont=%s\n\tstd=%+v", base, std)
 				return nil, err
->>>>>>> ca4f928d
+
 			}
 
 			simplefont.firstChar = 0
